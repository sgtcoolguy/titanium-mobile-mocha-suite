--- conflicted
+++ resolved
@@ -11,12 +11,8 @@
 var should = require('./utilities/assertions');
 
 describe.windowsMissing('Titanium.UI.TabbedBar', function () {
-<<<<<<< HEAD
-	var win;
-=======
 	let win;
 	this.timeout(5000);
->>>>>>> 4ed93133
 
 	beforeEach(() => {
 		win = Ti.UI.createWindow();
